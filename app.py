import os
os.environ["STREAMLIT_SERVER_FILE_WATCHER_TYPE"] = "none" # 關閉 Streamlit 的「檔案監聽 ‧ 熱重載」機制，避免 Streamlit 監聽 torch.classes 目錄時觸發的已知 bug
import streamlit as st
from typing import List, Dict, Any, Optional, cast
from enum import Enum
import requests
import joblib
from datetime import datetime
from pydantic import SecretStr
from dotenv import load_dotenv
load_dotenv() # 自 .env 載入 GOOGLE_API_KEY，供 ChatGoogleGenerativeAI 使用
from mode3 import query_type_check, get_top_simulated_questions, select_relevant_qa, generate_final_answer

# ============================ Page Config ============================
st.set_page_config(page_title="RAG QA Chatbot", page_icon="🧠", layout="centered")

# -------------------------------------------------------------------
# 0. ENUMS & CONSTANTS
# -------------------------------------------------------------------
class RetrievalMode(str, Enum):
    """The three retrieval pipelines a user can choose from."""
    ALL = "All News"                         # 🔍 全庫檢索
    CLUSTER = "Within Cluster"              # 🔍 限縮到同群
    TEMPLATE = "Cluster + QA Template"
    DIRECT = "LLM Only (No Retrieval)"      # 🔍 同群 + LangGraph（簡/詳答）

class VectorModel(str, Enum):
    """Which embedding / clustering space to use."""
    BGE = "BGE-base-zh"            # 中文語料最佳，適合新聞語句
    BERT = "bert-base-chinese"     # 經典中文 BERT

# 對應路徑 & 模型名稱
MODEL_CONFIG: Dict[VectorModel, Dict[str, str]] = {
    VectorModel.BGE: {
        "embedding_name": "BAAI/bge-base-zh",
        "faiss_path": "indexes/faiss_index_bge",
        "cluster_path": "indexes/kmeans_bge.pkl",
    },
    VectorModel.BERT: {
        "embedding_name": "bert-base-chinese",
        "faiss_path": "indexes/faiss_index_bert",
        "cluster_path": "indexes/kmeans_bert.pkl",
    },
}

# TODO: 與負責 LangGraph 的同學確認真實 URL
LG_ENDPOINT = "http://localhost:8080/rag/cluster_template"  # POST JSON → {answer, sources}

# -------------------------------------------------------------------
# 1. SIDEBAR (UI) -----------------------------------------------------
# -------------------------------------------------------------------
with st.sidebar:
    st.header("⚙️ Settings")
    vec_model: VectorModel = st.selectbox(
        "Vector Model", list(VectorModel), format_func=lambda m: m.value)
    mode: RetrievalMode = st.selectbox(
        "Retrieval Mode", list(RetrievalMode), format_func=lambda m: m.value)
    top_k = st.slider("Top-K Documents", 1, 20, 1)
    temperature = st.slider("LLM Temperature", 0.0, 1.0, 0.7)
    st.markdown("---")
    st.caption("Mode 1 = 全庫 | Mode 2 = 依分群 | Mode 3 = 依分群 + QA| Mode 4 = 直接問LLM")

# -------------------------------------------------------------------
# 2. RESOURCE LOADERS (CACHED) ---------------------------------------
# -------------------------------------------------------------------
import time
from langchain_huggingface import HuggingFaceEmbeddings
from langchain_community.vectorstores import FAISS
from langchain_openai import ChatOpenAI
from langchain.chains import create_retrieval_chain
from langchain.chains.combine_documents import create_stuff_documents_chain
from langchain_core.prompts import ChatPromptTemplate
import pathlib
import numpy as np

ROOT = pathlib.Path(__file__).resolve().parent

@st.cache_resource(show_spinner=False)
def load_resources_per_model(cfg: Dict[str, str]) -> Dict[str, Any]:
    """Load embeddings, FAISS index, cluster model, base LLM for one vector model."""
    embeddings = HuggingFaceEmbeddings(model_name=cfg["embedding_name"])
    faiss_dir = ROOT / cfg["faiss_path"] # 絕對路徑，避免因工作目錄不同而找不到
    vector_store = FAISS.load_local(str(faiss_dir), embeddings, allow_dangerous_deserialization=True)
    # clusterer is optional ## debug
    # === Load cluster model ===
    clusterer = None
    clusterer_path = os.path.join(ROOT, cfg["cluster_path"])
    print("[DEBUG] cluster_path =", clusterer_path)
    print("[DEBUG] Exists?", os.path.exists(clusterer_path))

    try:
        clusterer = joblib.load(clusterer_path)
        print("[INFO] Cluster model loaded successfully.")
    except Exception as e:
        print(f"[ERROR] Failed to load clusterer from {clusterer_path}: {e}")
        clusterer = None

    gemini_api_key = SecretStr(os.getenv("GOOGLE_API_KEY") or "")
    gemini_api_base = "https://generativelanguage.googleapis.com/v1beta/openai/"
    base_llm = ChatOpenAI(
        api_key=gemini_api_key,
        base_url=gemini_api_base,
        model="gemini-1.5-flash",
        temperature=0.0
    )
    return {
        "embeddings": embeddings,
        "vector_store": vector_store,
        "clusterer": clusterer,
        "base_llm": base_llm,
    }

@st.cache_resource(show_spinner=False)
def load_all_resources() -> Dict[VectorModel, Dict[str, Any]]:
    """Cache resources for all configured vector models."""
    return {m: load_resources_per_model(MODEL_CONFIG[m]) for m in VectorModel}

_RESOURCES = load_all_resources()

# -------------------------------------------------------------------
# 3. HELPER FUNCTIONS -------------------------------------------------
# -------------------------------------------------------------------

def _predict_cluster(query: str, model: VectorModel) -> Optional[int]:
    """Predict cluster ID using vector model's clusterer."""
    clusterer = _RESOURCES[model]["clusterer"]
    if clusterer is None:
        print("[WARN] Cluster model not loaded.")
        return None

    try:
        vec_raw = _RESOURCES[model]["embeddings"].embed_query(query)
        vec = np.asarray(vec_raw, dtype=np.float32).reshape(1, -1)
        cid = clusterer.predict(vec)[0]
        print(f"[DEBUG] Predicted cluster ID: {cid}")
        return int(cid)
    except Exception as e:
        print(f"[ERROR] Failed to predict cluster: {e}")
        return None

def _build_retriever(model: VectorModel, k: int, cluster_id: Optional[int] = None):
    """Return retriever bound to chosen vector space, optionally filtered by cluster."""
    vs = _RESOURCES[model]["vector_store"]
    kwargs: Dict[str, Any] = {"k": k}

    if cluster_id is not None:
        kwargs["filter"] = {"cluster_id": cluster_id}
        print(f"[DEBUG] Applying cluster filter: cluster_id = {cluster_id}")
    
    retriever = vs.as_retriever(search_kwargs=kwargs)
    return retriever

def get_rag_answer(query: str, model: VectorModel, mode: RetrievalMode, k: int, temp: float):
    start_time = time.time()  # 開始計時

    if query is None or not isinstance(query, str) or not query.strip():
        return "⚠️ 請輸入有效的問題句子。", [], "0.00 秒"

    gemini_api_key = SecretStr(os.getenv("GOOGLE_API_KEY") or "")
    gemini_api_base = "https://generativelanguage.googleapis.com/v1beta/openai/"

    llm = ChatOpenAI(
        api_key=gemini_api_key,
        base_url=gemini_api_base,
        model="gemini-1.5-flash",
        temperature=temp
    )

    # Mode 1 ── 全庫檢索
    if mode == RetrievalMode.ALL:
        retriever = _build_retriever(model, k)
        docs = retriever.invoke(query)

        if not docs:
            return "⚠️ 查無相關資料。", [], f"{time.time() - start_time:.2f} 秒"

        print(f"[DEBUG][Mode 1] Retrieved {len(docs)} documents.")

        prompt = ChatPromptTemplate.from_messages([
            ("system", "Use the following context to answer the question. If you don’t know, say so.\n\n{context}"),
            ("human", "{input}")
        ])
        combine_chain = create_stuff_documents_chain(llm=llm, prompt=prompt)

        try:
            answer_body = combine_chain.invoke({"input": query, "context": docs})
            titles_preview = []
            for i, d in enumerate(docs):
                metadata = d.metadata or {}
                doc_id = metadata.get("doc_id", f"Doc {i+1}")
                title = metadata.get("title", f"文件 {i+1}")
                source = metadata.get("source", "#")
                link = f"<a href='{source}' target='_blank'>{title}</a>" if source and source != "#" else title
                titles_preview.append(f"{doc_id}. {link}")

            prefix = "📄 <b>參考文章：</b><br>" + "<br>".join(titles_preview) + "<br><br>"
            answer = prefix + answer_body
            return answer, docs, f"{time.time() - start_time:.2f} 秒"

        except Exception as e:
            return f"❌ 全庫檢索失敗：{e}", [], f"{time.time() - start_time:.2f} 秒"

    # Mode 2 ── 群內檢索
    elif mode == RetrievalMode.CLUSTER:
        cid = _predict_cluster(query, model)
        if cid is None:
            return "⚠️ 無法辨識此問題屬於哪個主題群，將跳過回答。", [], f"{time.time() - start_time:.2f} 秒"

        retriever = _build_retriever(model, k, cluster_id=cid)
        docs = retriever.invoke(query)

        if not docs:
            return f"⚠️ 雖然預測為第 {cid} 群，但查無相關資料。", [], f"{time.time() - start_time:.2f} 秒"

        print(f"[DEBUG][Mode 2] Retrieved {len(docs)} docs from cluster {cid}")

        prompt = ChatPromptTemplate.from_messages([
            ("system", "Use the following context to answer the question. If you don’t know, say so.\n\n{context}"),
            ("human", "{input}")
        ])
        combine_chain = create_stuff_documents_chain(llm=llm, prompt=prompt)

        try:
            answer_body = combine_chain.invoke({"input": query, "context": docs})
            titles_preview = []
            for i, d in enumerate(docs):
                metadata = d.metadata or {}
                doc_id = metadata.get("doc_id", f"Doc {i+1}")
                title = metadata.get("title", f"文件 {i+1}")
                source = metadata.get("source", "#")
                link = f"<a href='{source}' target='_blank'>{title}</a>" if source and source != "#" else title
                titles_preview.append(f"{doc_id}. {link}")

            prefix = "📄 <b>參考文章：</b><br>" + "<br>".join(titles_preview) + "<br><br>"
            answer = prefix + answer_body
            return answer, docs, f"{time.time() - start_time:.2f} 秒"

        except Exception as e:
            return f"❌ 分群問答流程失敗：{e}", [], f"{time.time() - start_time:.2f} 秒"

<<<<<<< HEAD
    # Mode 3 ── Cluster & Question Set
    if mode == RetrievalMode.TEMPLATE:
        try:
            # 1. 預測 cluster
            cid = _predict_cluster(query, model)
            if cid is None:
                return "⚠️ 無法辨識此問題屬於哪個主題群，將跳過回答。", []

            # 2. 判斷簡問/詳問
            question_type = query_type_check(query)

            # 3. 向量化 user query
            vec = _RESOURCES[model]["embeddings"].embed_query(query)

            # 4. 找出同群 Top-20 相似 simulated QA
            top_qa_df = get_top_simulated_questions(query, vec, cid, question_type, top_n=20)

            # 5. Gemini relevance check（最多執行三輪，保留十筆）
            question_col = "Q_simple" if question_type == "Q_simple" else "Q_complex"
            relevant_qa = select_relevant_qa(llm, query, top_qa_df, question_col)

            if not relevant_qa:
                return f"⚠️ 第 {cid} 群的相關 QA 中找不到足夠內容產生回答。", []

            # 6. 根據保留 QA 內容產生答案
            answer = generate_final_answer(llm, query, relevant_qa)

            # 7. 回傳答案與來源（從 QA 中取出 title + source）
            sources = [
                {
                    "title": q["title"],
                    "source": q.get("source", ""),
                }
                for q in relevant_qa
            ]
            return f"(Model {model.value} | Cluster {cid})\n" + answer, sources

        except Exception as e:
            return f"❌ 模擬問答流程失敗：{e}", []
=======
    # Mode 3 ── LangGraph 模板（外部 API 呼叫）
    elif mode == RetrievalMode.TEMPLATE:
        cid = _predict_cluster(query, model)
        payload = {
            "query": query,
            "cluster_id": cid,
            "vector_model": model.value,
            "top_k": k,
            "temperature": temp,
            "answer_style": "auto",
        }
        try:
            rsp = requests.post(LG_ENDPOINT, json=payload, timeout=90)
            rsp.raise_for_status()
            data = rsp.json()
            return data.get("answer", "⚠️ 尚未產生回答。"), data.get("sources", []), f"{time.time() - start_time:.2f} 秒"
        except Exception as e:
            return f"❌ LangGraph 呼叫失敗：{e}", [], f"{time.time() - start_time:.2f} 秒"

    # Mode 4 ── 直接問 LLM（不檢索）
    elif mode == RetrievalMode.DIRECT:
        try:
            llm = ChatOpenAI(
                api_key=gemini_api_key,
                base_url=gemini_api_base,
                model="gemini-1.5-flash",
                temperature=temp,
            )
            output = llm.invoke(query)
            answer = output if isinstance(output, str) else output.content
            return answer, [], f"{time.time() - start_time:.2f} 秒"
        except Exception as e:
            return f"❌ 直接問答失敗：{e}", [], f"{time.time() - start_time:.2f} 秒"

    # 預防萬一
    return "⚠️ 無法辨識的模式。", [], f"{time.time() - start_time:.2f} 秒"
>>>>>>> 85c5c0e2

# -------------------------------------------------------------------
# 4. SESSION STATE (CHAT) --------------------------------------------
# -------------------------------------------------------------------
if "messages" not in st.session_state:
    st.session_state["messages"] = cast(List[Dict[str, str]], [])

for msg in st.session_state["messages"]:
    with st.chat_message(msg["role"]):
        st.markdown(msg["content"], unsafe_allow_html=True)
        if msg.get("source"):  # 有資料來源才顯示
            with st.expander("🔗 Sources"):
                st.markdown(msg["source"], unsafe_allow_html=True)

# -------------------------------------------------------------------
# 5. CHAT INPUT LOOP --------------------------------------------------
# -------------------------------------------------------------------
user_query = st.chat_input("Ask about your knowledge base…")

if user_query:
    # 5.1 ── Echo user
    st.session_state["messages"].append({"role": "user", "content": user_query})
    with st.chat_message("user"):
        st.markdown(user_query)

    # 5.2 ── Generate answer
    with st.chat_message("assistant"):
        with st.spinner("🔎 Retrieving & Generating…"):
<<<<<<< HEAD
            answer, docs = get_rag_answer(user_query, vec_model, mode, top_k, temperature)
            st.markdown(answer)
            if docs:
                with st.expander("🔗 Sources"):
                    for i, d in enumerate(docs, 1):
                        if isinstance(d, dict):  # Mode 3: QA來源
                            title = d.get("title", f"Doc {i}")
                            source = d.get("source", "")
                        else:  # Mode 1 & 2: LangChain Document
                            title = d.metadata.get("title", f"Doc {i}")
                            source = d.metadata.get("source", "")
                        st.markdown(f"{i}. **{title}** — {source}")


    # -- 5.3 Save assistant turn
    st.session_state["messages"].append({"role": "assistant", "content": answer})
=======
            answer, docs, duration_str = get_rag_answer(user_query, vec_model, mode, top_k, temperature)

    # 將回答拆成「正文」與「來源清單」
    if "<br><br>" in answer:
        answer_lines = answer.split("<br><br>", 1)
        source_html = answer_lines[0]
        answer_body_html = answer_lines[1]
    else:
        source_html = ""
        answer_body_html = answer  # 直接回答，不含來源說明

    # 顯示回答本體
    st.markdown(answer_body_html, unsafe_allow_html=True)
    # 顯示時間戳記
    if duration_str:
        st.caption(f"⏱️ 回答生成時間：{duration_str}")

    # 顯示參考來源（可展開），若有 docs
    if docs:
        with st.expander("🔗 Sources"):
            for i, d in enumerate(docs):
                metadata = d.metadata or {}
                doc_id = metadata.get("doc_id", f"Doc {i+1}")
                title = metadata.get("title", f"文件 {i+1}")
                source = metadata.get("source", "#")
                cluster_id = metadata.get("cluster_id", "N/A")

                if source and source != "#":
                    link = f"<a href='{source}' target='_blank'>{title}</a>"
                else:
                    link = title

                st.markdown(f"{i+1}. {link}<br>📄 Cluster: {cluster_id} | Article ID: {doc_id}<br>", unsafe_allow_html=True)

# -- 5.3 Save assistant turn（✨完整儲存來源）
if user_query and "answer_body_html" in locals():
    st.session_state["messages"].append({
    "role": "assistant",
    "content": answer_body_html,
    "source": source_html
})


>>>>>>> 85c5c0e2

# -------------------------------------------------------------------
# 6. FOOTER -----------------------------------------------------------
# -------------------------------------------------------------------
st.markdown(
    """<hr style='margin-top:2rem;margin-bottom:1rem;'>\n    <center><small>Built with 🦜 LangChain + 🧠 Streamlit </small></center>""",
    unsafe_allow_html=True,
)<|MERGE_RESOLUTION|>--- conflicted
+++ resolved
@@ -238,14 +238,13 @@
         except Exception as e:
             return f"❌ 分群問答流程失敗：{e}", [], f"{time.time() - start_time:.2f} 秒"
 
-<<<<<<< HEAD
     # Mode 3 ── Cluster & Question Set
-    if mode == RetrievalMode.TEMPLATE:
+    elif mode == RetrievalMode.TEMPLATE:
         try:
             # 1. 預測 cluster
             cid = _predict_cluster(query, model)
             if cid is None:
-                return "⚠️ 無法辨識此問題屬於哪個主題群，將跳過回答。", []
+                return "⚠️ 無法辨識此問題屬於哪個主題群，將跳過回答。", [], f"{time.time() - start_time:.2f} 秒"
 
             # 2. 判斷簡問/詳問
             question_type = query_type_check(query)
@@ -261,7 +260,7 @@
             relevant_qa = select_relevant_qa(llm, query, top_qa_df, question_col)
 
             if not relevant_qa:
-                return f"⚠️ 第 {cid} 群的相關 QA 中找不到足夠內容產生回答。", []
+                return f"⚠️ 第 {cid} 群的相關 QA 中找不到足夠內容產生回答。", [], f"{time.time() - start_time:.2f} 秒"
 
             # 6. 根據保留 QA 內容產生答案
             answer = generate_final_answer(llm, query, relevant_qa)
@@ -274,30 +273,11 @@
                 }
                 for q in relevant_qa
             ]
-            return f"(Model {model.value} | Cluster {cid})\n" + answer, sources
+            return f"(Model {model.value} | Cluster {cid})\n" + answer, sources, f"{time.time() - start_time:.2f} 秒"
 
         except Exception as e:
-            return f"❌ 模擬問答流程失敗：{e}", []
-=======
-    # Mode 3 ── LangGraph 模板（外部 API 呼叫）
-    elif mode == RetrievalMode.TEMPLATE:
-        cid = _predict_cluster(query, model)
-        payload = {
-            "query": query,
-            "cluster_id": cid,
-            "vector_model": model.value,
-            "top_k": k,
-            "temperature": temp,
-            "answer_style": "auto",
-        }
-        try:
-            rsp = requests.post(LG_ENDPOINT, json=payload, timeout=90)
-            rsp.raise_for_status()
-            data = rsp.json()
-            return data.get("answer", "⚠️ 尚未產生回答。"), data.get("sources", []), f"{time.time() - start_time:.2f} 秒"
-        except Exception as e:
-            return f"❌ LangGraph 呼叫失敗：{e}", [], f"{time.time() - start_time:.2f} 秒"
-
+            return f"❌ 模擬問答流程失敗：{e}", [], f"{time.time() - start_time:.2f} 秒"
+    
     # Mode 4 ── 直接問 LLM（不檢索）
     elif mode == RetrievalMode.DIRECT:
         try:
@@ -313,9 +293,7 @@
         except Exception as e:
             return f"❌ 直接問答失敗：{e}", [], f"{time.time() - start_time:.2f} 秒"
 
-    # 預防萬一
-    return "⚠️ 無法辨識的模式。", [], f"{time.time() - start_time:.2f} 秒"
->>>>>>> 85c5c0e2
+    
 
 # -------------------------------------------------------------------
 # 4. SESSION STATE (CHAT) --------------------------------------------
@@ -344,68 +322,57 @@
     # 5.2 ── Generate answer
     with st.chat_message("assistant"):
         with st.spinner("🔎 Retrieving & Generating…"):
-<<<<<<< HEAD
-            answer, docs = get_rag_answer(user_query, vec_model, mode, top_k, temperature)
-            st.markdown(answer)
+            # 取得回答（含時間）
+            answer, docs, duration_str = get_rag_answer(user_query, vec_model, mode, top_k, temperature)
+
+            # 確保 answer 是字串（避免是 list 或其他型別）
+            answer = str(answer)
+
+            # 處理 Mode 1/2 的 HTML 結構（才會含有 <br><br> 分隔）
+            if "<br><br>" in answer:
+                source_html, answer_body_html = answer.split("<br><br>", 1)
+            else:
+                source_html = ""
+                answer_body_html = answer
+
+            # 顯示回答本體
+            st.markdown(answer_body_html, unsafe_allow_html=True)
+
+            # 顯示生成時間
+            if duration_str:
+                st.caption(f"⏱️ 回答生成時間：{duration_str}")
+
+            # 顯示參考來源（若有）
             if docs:
                 with st.expander("🔗 Sources"):
-                    for i, d in enumerate(docs, 1):
-                        if isinstance(d, dict):  # Mode 3: QA來源
-                            title = d.get("title", f"Doc {i}")
+                    for i, d in enumerate(docs):
+                        if isinstance(d, dict):  # Mode 3: QA 來源
+                            title = d.get("title", f"Doc {i+1}")
                             source = d.get("source", "")
+                            cluster_id = d.get("cluster_id", "N/A")
+                            doc_id = d.get("doc_id", f"Doc {i+1}")
                         else:  # Mode 1 & 2: LangChain Document
-                            title = d.metadata.get("title", f"Doc {i}")
-                            source = d.metadata.get("source", "")
-                        st.markdown(f"{i}. **{title}** — {source}")
-
-
-    # -- 5.3 Save assistant turn
-    st.session_state["messages"].append({"role": "assistant", "content": answer})
-=======
-            answer, docs, duration_str = get_rag_answer(user_query, vec_model, mode, top_k, temperature)
-
-    # 將回答拆成「正文」與「來源清單」
-    if "<br><br>" in answer:
-        answer_lines = answer.split("<br><br>", 1)
-        source_html = answer_lines[0]
-        answer_body_html = answer_lines[1]
-    else:
-        source_html = ""
-        answer_body_html = answer  # 直接回答，不含來源說明
-
-    # 顯示回答本體
-    st.markdown(answer_body_html, unsafe_allow_html=True)
-    # 顯示時間戳記
-    if duration_str:
-        st.caption(f"⏱️ 回答生成時間：{duration_str}")
-
-    # 顯示參考來源（可展開），若有 docs
-    if docs:
-        with st.expander("🔗 Sources"):
-            for i, d in enumerate(docs):
-                metadata = d.metadata or {}
-                doc_id = metadata.get("doc_id", f"Doc {i+1}")
-                title = metadata.get("title", f"文件 {i+1}")
-                source = metadata.get("source", "#")
-                cluster_id = metadata.get("cluster_id", "N/A")
-
-                if source and source != "#":
-                    link = f"<a href='{source}' target='_blank'>{title}</a>"
-                else:
-                    link = title
-
-                st.markdown(f"{i+1}. {link}<br>📄 Cluster: {cluster_id} | Article ID: {doc_id}<br>", unsafe_allow_html=True)
-
-# -- 5.3 Save assistant turn（✨完整儲存來源）
-if user_query and "answer_body_html" in locals():
-    st.session_state["messages"].append({
-    "role": "assistant",
-    "content": answer_body_html,
-    "source": source_html
-})
-
-
->>>>>>> 85c5c0e2
+                            metadata = d.metadata or {}
+                            title = metadata.get("title", f"文件 {i+1}")
+                            source = metadata.get("source", "#")
+                            cluster_id = metadata.get("cluster_id", "N/A")
+                            doc_id = metadata.get("doc_id", f"Doc {i+1}")
+
+                        if source and source != "#":
+                            link = f"<a href='{source}' target='_blank'>{title}</a>"
+                        else:
+                            link = title
+
+                        st.markdown(f"{i+1}. {link}<br>📄 Cluster: {cluster_id} | Article ID: {doc_id}<br>", unsafe_allow_html=True)
+
+            # 儲存 assistant 回應
+            if user_query:
+                st.session_state["messages"].append({
+                    "role": "assistant",
+                    "content": answer_body_html,
+                    "source": source_html
+                })
+
 
 # -------------------------------------------------------------------
 # 6. FOOTER -----------------------------------------------------------
